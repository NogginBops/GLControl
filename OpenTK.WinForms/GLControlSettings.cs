<<<<<<< HEAD
﻿using System;
using OpenTK.Windowing.Common;
using OpenTK.Windowing.Desktop;

namespace OpenTK.WinForms
{
    /// <summary>
    /// Configuration settings for a GLControl.  The properties here are a subset
    /// of the NativeWindowSettings properties, restricted to those that make
    /// sense in a WinForms environment.
    /// </summary>
    public class GLControlSettings
    {
        static GLControlSettings()
        {
            // We don't care about checking for the main thread.
            GLFWProvider.CheckForMainThread = false;
        }

        /// <summary>
        /// Gets the default settings for a <see cref="GLControl"/>.
        /// </summary>
        public static readonly GLControlSettings Default = new GLControlSettings();

        /// <summary>
        /// Gets or sets a value representing the current version of the graphics API.
        /// </summary>
        /// <remarks>
        /// <para>
        /// OpenGL 3.3 is selected by default, and runs on almost any hardware made within the last ten years.
        /// This will run on Windows, Mac OS, and Linux.
        /// </para>
        /// <para>
        /// OpenGL 4.1 is suggested for modern apps meant to run on more modern hardware.
        /// This will run on Windows, Mac OS, and Linux.
        /// </para>
        /// <para>
        /// OpenGL 4.6 is suggested for modern apps that only intend to run on Windows and Linux;
        /// Mac OS doesn't support it.
        /// </para>
        /// <para>
        /// Note that if you choose an API other than base OpenGL, this will need to be updated accordingly,
        /// as the versioning of OpenGL and OpenGL ES do not match.
        /// </para>
        /// </remarks>
        public Version APIVersion { get; set; } = new Version(3, 3, 0, 0);

        /// <summary>
        /// Gets or sets a value indicating whether or not OpenGL bindings should be automatically loaded
        /// when the window is created.
        /// </summary>
        public bool AutoLoadBindings { get; set; } = true;

        /// <summary>
        /// Gets or sets a value representing the current graphics profile flags.
        /// </summary>
        public ContextFlags Flags { get; set; } = ContextFlags.Default;

        /// <summary>
        /// Gets or sets a value representing the current graphics API profile.
        /// </summary>
        /// <remarks>
        /// <para>
        /// This only has an effect on OpenGL 3.2 and higher. On older versions, this setting does nothing.
        /// </para>
        /// </remarks>
        public ContextProfile Profile { get; set; } = ContextProfile.Core;

        /// <summary>
        /// Gets or sets a value representing the current graphics API.
        /// </summary>
        /// <remarks>
        /// <para>
        /// If this is changed, you'll have to modify the API version as well, as the versioning of OpenGL and OpenGL ES
        /// do not match.
        /// </para>
        /// </remarks>
        public ContextAPI API { get; set; } = ContextAPI.OpenGL;

        /// <summary>
        /// Gets or sets a value indicating whether or not this window is event-driven.
        /// An event-driven window will wait for events before updating/rendering. It is useful for non-game applications,
        /// where the program only needs to do any processing after the user inputs something.
        /// </summary>
        public bool IsEventDriven { get; set; } = true;

        /// <summary>
        /// Gets or sets the context to share.
        /// </summary>
        public IGLFWGraphicsContext? SharedContext { get; set; }

        /// <summary>
        /// Gets or sets a value indicating the number of samples that should be used.
        /// </summary>
        /// <remarks>
        /// <c>0</c> indicates that no multisampling should be used;
        /// otherwise multisampling is used if available. The actual number of samples is the closest matching the given number that is supported.
        /// </remarks>
        public int NumberOfSamples { get; set; }

        /// <summary>
        /// Gets or sets a value indicating the number of stencil bits used for OpenGL context creation.
        /// </summary>
        /// <remarks>
        /// Default value is 8.
        /// </remarks>
        public int? StencilBits { get; set; }

        /// <summary>
        /// Gets or sets a value indicating the number of depth bits used for OpenGL context creation.
        /// </summary>
        /// <remarks>
        /// Default value is 24.
        /// </remarks>
        public int? DepthBits { get; set; }

        /// <summary>
        /// Gets or sets a value indicating the number of red bits used for OpenGL context creation.
        /// </summary>
        /// <remarks>
        /// Default value is 8.
        /// </remarks>
        public int? RedBits { get; set; }

        /// <summary>
        /// Gets or sets a value indicating the number of green bits used for OpenGL context creation.
        /// </summary>
        /// <remarks>
        /// Default value is 8.
        /// </remarks>
        public int? GreenBits { get; set; }

        /// <summary>
        /// Gets or sets a value indicating the number of blue bits used for OpenGL context creation.
        /// </summary>
        /// <remarks>
        /// Default value is 8.
        /// </remarks>
        public int? BlueBits { get; set; }

        /// <summary>
        /// Gets or sets a value indicating the number of alpha bits used for OpenGL context creation.
        /// </summary>
        /// <remarks>
        /// Default value is 8.
        /// </remarks>
        public int? AlphaBits { get; set; }

        /// <summary>
        /// Gets or sets a value indicating whether the backbuffer should be sRGB capable.
        /// </summary>
        public bool SrgbCapable { get; set; }

        /// <summary>
        /// Make a perfect shallow copy of this object.
        /// </summary>
        /// <returns>A perfect shallow copy of this GLControlSettings object.</returns>
        public GLControlSettings Clone()
            => new GLControlSettings
            {
                APIVersion = APIVersion,
                AutoLoadBindings = AutoLoadBindings,
                Flags = Flags,
                Profile = Profile,
                API = API,
                IsEventDriven = IsEventDriven,
                SharedContext = SharedContext,
                NumberOfSamples = NumberOfSamples,
                StencilBits = StencilBits,
                DepthBits = DepthBits,
                RedBits = RedBits,
                GreenBits = GreenBits,
                BlueBits = BlueBits,
                AlphaBits = AlphaBits,
                SrgbCapable = SrgbCapable,
            };

        /// <summary>
        /// Derive a NativeWindowSettings object from this GLControlSettings object.
        /// The NativeWindowSettings has all of our properties and more, but many of
        /// its properties cannot be reasonably configured by the user when a
        /// NativeWindow is being used as a child window.
        /// </summary>
        /// <returns>The NativeWindowSettings to use when constructing a new
        /// NativeWindow.</returns>
        public NativeWindowSettings ToNativeWindowSettings()
            => new NativeWindowSettings
            {
                APIVersion = FixupVersion(APIVersion),
                AutoLoadBindings = AutoLoadBindings,
                Flags = Flags,
                Profile = Profile,
                API = API,
                IsEventDriven = IsEventDriven,
                SharedContext = SharedContext,
                NumberOfSamples = NumberOfSamples,
                StencilBits = StencilBits,
                DepthBits = DepthBits,
                RedBits = RedBits,
                GreenBits = GreenBits,
                BlueBits = BlueBits,
                AlphaBits = AlphaBits,
                SrgbCapable = SrgbCapable,

                StartFocused = false,
                StartVisible = false,
                WindowBorder = WindowBorder.Hidden,
                WindowState = WindowState.Normal,
            };

        /// <summary>
        /// The WinForms Designer has bugs when it comes to editing Version objects:
        /// Many times when a component is left out, it is treated not as 0, but as -1!
        /// So this little method corrects for bad data from the WinForms designer.
        /// </summary>
        /// <param name="version">A version number.</param>
        /// <returns>The same version number, but with all negative values clipped to 0.</returns>
        private static Version FixupVersion(Version version)
            => new Version(
                Math.Max(version.Major, 0),
                Math.Max(version.Minor, 0),
                Math.Max(version.Build, 0),
                Math.Max(version.Revision, 0)
            );
    }
}
=======
﻿using System;
using OpenTK.Windowing.Common;
using OpenTK.Windowing.Desktop;

namespace OpenTK.WinForms
{
    /// <summary>
    /// Configuration settings for a GLControl.  The properties here are a subset
    /// of the NativeWindowSettings properties, restricted to those that make
    /// sense in a WinForms environment.
    /// </summary>
    public class GLControlSettings
    {
        /// <summary>
        /// Gets the default settings for a <see cref="GLControl"/>.
        /// </summary>
        public static readonly GLControlSettings Default = new GLControlSettings();

        /// <summary>
        /// Gets or sets a value representing the current version of the graphics API.
        /// </summary>
        /// <remarks>
        /// <para>
        /// OpenGL 3.3 is selected by default, and runs on almost any hardware made within the last ten years.
        /// This will run on Windows, Mac OS, and Linux.
        /// </para>
        /// <para>
        /// OpenGL 4.1 is suggested for modern apps meant to run on more modern hardware.
        /// This will run on Windows, Mac OS, and Linux.
        /// </para>
        /// <para>
        /// OpenGL 4.6 is suggested for modern apps that only intend to run on Windows and Linux;
        /// Mac OS doesn't support it.
        /// </para>
        /// <para>
        /// Note that if you choose an API other than base OpenGL, this will need to be updated accordingly,
        /// as the versioning of OpenGL and OpenGL ES do not match.
        /// </para>
        /// </remarks>
        public Version APIVersion { get; set; } = new Version(3, 3, 0, 0);

        /// <summary>
        /// Gets or sets a value indicating whether or not OpenGL bindings should be automatically loaded
        /// when the window is created.
        /// </summary>
        public bool AutoLoadBindings { get; set; } = true;

        /// <summary>
        /// Gets or sets a value representing the current graphics profile flags.
        /// </summary>
        public ContextFlags Flags { get; set; } = ContextFlags.Default;

        /// <summary>
        /// Gets or sets a value representing the current graphics API profile.
        /// </summary>
        /// <remarks>
        /// <para>
        /// This only has an effect on OpenGL 3.2 and higher. On older versions, this setting does nothing.
        /// </para>
        /// </remarks>
        public ContextProfile Profile { get; set; } = ContextProfile.Core;

        /// <summary>
        /// Gets or sets a value representing the current graphics API.
        /// </summary>
        /// <remarks>
        /// <para>
        /// If this is changed, you'll have to modify the API version as well, as the versioning of OpenGL and OpenGL ES
        /// do not match.
        /// </para>
        /// </remarks>
        public ContextAPI API { get; set; } = ContextAPI.OpenGL;

        /// <summary>
        /// Gets or sets a value indicating whether or not this window is event-driven.
        /// An event-driven window will wait for events before updating/rendering. It is useful for non-game applications,
        /// where the program only needs to do any processing after the user inputs something.
        /// </summary>
        public bool IsEventDriven { get; set; } = true;

        /// <summary>
        /// Gets or sets the context to share.
        /// </summary>
        public IGLFWGraphicsContext? SharedContext { get; set; }

        /// <summary>
        /// Gets or sets a value indicating the number of samples that should be used.
        /// </summary>
        /// <remarks>
        /// <c>0</c> indicates that no multisampling should be used;
        /// otherwise multisampling is used if available. The actual number of samples is the closest matching the given number that is supported.
        /// </remarks>
        public int NumberOfSamples { get; set; }

        /// <summary>
        /// Make a perfect shallow copy of this object.
        /// </summary>
        /// <returns>A perfect shallow copy of this GLControlSettings object.</returns>
        public GLControlSettings Clone()
            => new GLControlSettings
            {
                APIVersion = APIVersion,
                AutoLoadBindings = AutoLoadBindings,
                Flags = Flags,
                Profile = Profile,
                API = API,
                IsEventDriven = IsEventDriven,
                SharedContext = SharedContext,
                NumberOfSamples = NumberOfSamples,
            };

        /// <summary>
        /// Derive a NativeWindowSettings object from this GLControlSettings object.
        /// The NativeWindowSettings has all of our properties and more, but many of
        /// its properties cannot be reasonably configured by the user when a
        /// NativeWindow is being used as a child window.
        /// </summary>
        /// <returns>The NativeWindowSettings to use when constructing a new
        /// NativeWindow.</returns>
        public NativeWindowSettings ToNativeWindowSettings()
            => new NativeWindowSettings
            {
                APIVersion = FixupVersion(APIVersion),
                AutoLoadBindings = AutoLoadBindings,
                Flags = Flags,
                Profile = Profile,
                API = API,
                IsEventDriven = IsEventDriven,
                SharedContext = SharedContext,
                NumberOfSamples = NumberOfSamples,

                StartFocused = false,
                StartVisible = false,
                WindowBorder = WindowBorder.Hidden,
                WindowState = WindowState.Normal,
            };

        /// <summary>
        /// The WinForms Designer has bugs when it comes to editing Version objects:
        /// Many times when a component is left out, it is treated not as 0, but as -1!
        /// So this little method corrects for bad data from the WinForms designer.
        /// </summary>
        /// <param name="version">A version number.</param>
        /// <returns>The same version number, but with all negative values clipped to 0.</returns>
        private static Version FixupVersion(Version version)
            => new Version(
                Math.Max(version.Major, 0),
                Math.Max(version.Minor, 0),
                Math.Max(version.Build, 0),
                Math.Max(version.Revision, 0)
            );
    }
}
>>>>>>> 487df35f
<|MERGE_RESOLUTION|>--- conflicted
+++ resolved
@@ -1,382 +1,226 @@
-<<<<<<< HEAD
-﻿using System;
-using OpenTK.Windowing.Common;
-using OpenTK.Windowing.Desktop;
-
-namespace OpenTK.WinForms
-{
-    /// <summary>
-    /// Configuration settings for a GLControl.  The properties here are a subset
-    /// of the NativeWindowSettings properties, restricted to those that make
-    /// sense in a WinForms environment.
-    /// </summary>
-    public class GLControlSettings
-    {
-        static GLControlSettings()
-        {
-            // We don't care about checking for the main thread.
-            GLFWProvider.CheckForMainThread = false;
-        }
-
-        /// <summary>
-        /// Gets the default settings for a <see cref="GLControl"/>.
-        /// </summary>
-        public static readonly GLControlSettings Default = new GLControlSettings();
-
-        /// <summary>
-        /// Gets or sets a value representing the current version of the graphics API.
-        /// </summary>
-        /// <remarks>
-        /// <para>
-        /// OpenGL 3.3 is selected by default, and runs on almost any hardware made within the last ten years.
-        /// This will run on Windows, Mac OS, and Linux.
-        /// </para>
-        /// <para>
-        /// OpenGL 4.1 is suggested for modern apps meant to run on more modern hardware.
-        /// This will run on Windows, Mac OS, and Linux.
-        /// </para>
-        /// <para>
-        /// OpenGL 4.6 is suggested for modern apps that only intend to run on Windows and Linux;
-        /// Mac OS doesn't support it.
-        /// </para>
-        /// <para>
-        /// Note that if you choose an API other than base OpenGL, this will need to be updated accordingly,
-        /// as the versioning of OpenGL and OpenGL ES do not match.
-        /// </para>
-        /// </remarks>
-        public Version APIVersion { get; set; } = new Version(3, 3, 0, 0);
-
-        /// <summary>
-        /// Gets or sets a value indicating whether or not OpenGL bindings should be automatically loaded
-        /// when the window is created.
-        /// </summary>
-        public bool AutoLoadBindings { get; set; } = true;
-
-        /// <summary>
-        /// Gets or sets a value representing the current graphics profile flags.
-        /// </summary>
-        public ContextFlags Flags { get; set; } = ContextFlags.Default;
-
-        /// <summary>
-        /// Gets or sets a value representing the current graphics API profile.
-        /// </summary>
-        /// <remarks>
-        /// <para>
-        /// This only has an effect on OpenGL 3.2 and higher. On older versions, this setting does nothing.
-        /// </para>
-        /// </remarks>
-        public ContextProfile Profile { get; set; } = ContextProfile.Core;
-
-        /// <summary>
-        /// Gets or sets a value representing the current graphics API.
-        /// </summary>
-        /// <remarks>
-        /// <para>
-        /// If this is changed, you'll have to modify the API version as well, as the versioning of OpenGL and OpenGL ES
-        /// do not match.
-        /// </para>
-        /// </remarks>
-        public ContextAPI API { get; set; } = ContextAPI.OpenGL;
-
-        /// <summary>
-        /// Gets or sets a value indicating whether or not this window is event-driven.
-        /// An event-driven window will wait for events before updating/rendering. It is useful for non-game applications,
-        /// where the program only needs to do any processing after the user inputs something.
-        /// </summary>
-        public bool IsEventDriven { get; set; } = true;
-
-        /// <summary>
-        /// Gets or sets the context to share.
-        /// </summary>
-        public IGLFWGraphicsContext? SharedContext { get; set; }
-
-        /// <summary>
-        /// Gets or sets a value indicating the number of samples that should be used.
-        /// </summary>
-        /// <remarks>
-        /// <c>0</c> indicates that no multisampling should be used;
-        /// otherwise multisampling is used if available. The actual number of samples is the closest matching the given number that is supported.
-        /// </remarks>
-        public int NumberOfSamples { get; set; }
-
-        /// <summary>
-        /// Gets or sets a value indicating the number of stencil bits used for OpenGL context creation.
-        /// </summary>
-        /// <remarks>
-        /// Default value is 8.
-        /// </remarks>
-        public int? StencilBits { get; set; }
-
-        /// <summary>
-        /// Gets or sets a value indicating the number of depth bits used for OpenGL context creation.
-        /// </summary>
-        /// <remarks>
-        /// Default value is 24.
-        /// </remarks>
-        public int? DepthBits { get; set; }
-
-        /// <summary>
-        /// Gets or sets a value indicating the number of red bits used for OpenGL context creation.
-        /// </summary>
-        /// <remarks>
-        /// Default value is 8.
-        /// </remarks>
-        public int? RedBits { get; set; }
-
-        /// <summary>
-        /// Gets or sets a value indicating the number of green bits used for OpenGL context creation.
-        /// </summary>
-        /// <remarks>
-        /// Default value is 8.
-        /// </remarks>
-        public int? GreenBits { get; set; }
-
-        /// <summary>
-        /// Gets or sets a value indicating the number of blue bits used for OpenGL context creation.
-        /// </summary>
-        /// <remarks>
-        /// Default value is 8.
-        /// </remarks>
-        public int? BlueBits { get; set; }
-
-        /// <summary>
-        /// Gets or sets a value indicating the number of alpha bits used for OpenGL context creation.
-        /// </summary>
-        /// <remarks>
-        /// Default value is 8.
-        /// </remarks>
-        public int? AlphaBits { get; set; }
-
-        /// <summary>
-        /// Gets or sets a value indicating whether the backbuffer should be sRGB capable.
-        /// </summary>
-        public bool SrgbCapable { get; set; }
-
-        /// <summary>
-        /// Make a perfect shallow copy of this object.
-        /// </summary>
-        /// <returns>A perfect shallow copy of this GLControlSettings object.</returns>
-        public GLControlSettings Clone()
-            => new GLControlSettings
-            {
-                APIVersion = APIVersion,
-                AutoLoadBindings = AutoLoadBindings,
-                Flags = Flags,
-                Profile = Profile,
-                API = API,
-                IsEventDriven = IsEventDriven,
-                SharedContext = SharedContext,
-                NumberOfSamples = NumberOfSamples,
-                StencilBits = StencilBits,
-                DepthBits = DepthBits,
-                RedBits = RedBits,
-                GreenBits = GreenBits,
-                BlueBits = BlueBits,
-                AlphaBits = AlphaBits,
-                SrgbCapable = SrgbCapable,
-            };
-
-        /// <summary>
-        /// Derive a NativeWindowSettings object from this GLControlSettings object.
-        /// The NativeWindowSettings has all of our properties and more, but many of
-        /// its properties cannot be reasonably configured by the user when a
-        /// NativeWindow is being used as a child window.
-        /// </summary>
-        /// <returns>The NativeWindowSettings to use when constructing a new
-        /// NativeWindow.</returns>
-        public NativeWindowSettings ToNativeWindowSettings()
-            => new NativeWindowSettings
-            {
-                APIVersion = FixupVersion(APIVersion),
-                AutoLoadBindings = AutoLoadBindings,
-                Flags = Flags,
-                Profile = Profile,
-                API = API,
-                IsEventDriven = IsEventDriven,
-                SharedContext = SharedContext,
-                NumberOfSamples = NumberOfSamples,
-                StencilBits = StencilBits,
-                DepthBits = DepthBits,
-                RedBits = RedBits,
-                GreenBits = GreenBits,
-                BlueBits = BlueBits,
-                AlphaBits = AlphaBits,
-                SrgbCapable = SrgbCapable,
-
-                StartFocused = false,
-                StartVisible = false,
-                WindowBorder = WindowBorder.Hidden,
-                WindowState = WindowState.Normal,
-            };
-
-        /// <summary>
-        /// The WinForms Designer has bugs when it comes to editing Version objects:
-        /// Many times when a component is left out, it is treated not as 0, but as -1!
-        /// So this little method corrects for bad data from the WinForms designer.
-        /// </summary>
-        /// <param name="version">A version number.</param>
-        /// <returns>The same version number, but with all negative values clipped to 0.</returns>
-        private static Version FixupVersion(Version version)
-            => new Version(
-                Math.Max(version.Major, 0),
-                Math.Max(version.Minor, 0),
-                Math.Max(version.Build, 0),
-                Math.Max(version.Revision, 0)
-            );
-    }
-}
-=======
-﻿using System;
-using OpenTK.Windowing.Common;
-using OpenTK.Windowing.Desktop;
-
-namespace OpenTK.WinForms
-{
-    /// <summary>
-    /// Configuration settings for a GLControl.  The properties here are a subset
-    /// of the NativeWindowSettings properties, restricted to those that make
-    /// sense in a WinForms environment.
-    /// </summary>
-    public class GLControlSettings
-    {
-        /// <summary>
-        /// Gets the default settings for a <see cref="GLControl"/>.
-        /// </summary>
-        public static readonly GLControlSettings Default = new GLControlSettings();
-
-        /// <summary>
-        /// Gets or sets a value representing the current version of the graphics API.
-        /// </summary>
-        /// <remarks>
-        /// <para>
-        /// OpenGL 3.3 is selected by default, and runs on almost any hardware made within the last ten years.
-        /// This will run on Windows, Mac OS, and Linux.
-        /// </para>
-        /// <para>
-        /// OpenGL 4.1 is suggested for modern apps meant to run on more modern hardware.
-        /// This will run on Windows, Mac OS, and Linux.
-        /// </para>
-        /// <para>
-        /// OpenGL 4.6 is suggested for modern apps that only intend to run on Windows and Linux;
-        /// Mac OS doesn't support it.
-        /// </para>
-        /// <para>
-        /// Note that if you choose an API other than base OpenGL, this will need to be updated accordingly,
-        /// as the versioning of OpenGL and OpenGL ES do not match.
-        /// </para>
-        /// </remarks>
-        public Version APIVersion { get; set; } = new Version(3, 3, 0, 0);
-
-        /// <summary>
-        /// Gets or sets a value indicating whether or not OpenGL bindings should be automatically loaded
-        /// when the window is created.
-        /// </summary>
-        public bool AutoLoadBindings { get; set; } = true;
-
-        /// <summary>
-        /// Gets or sets a value representing the current graphics profile flags.
-        /// </summary>
-        public ContextFlags Flags { get; set; } = ContextFlags.Default;
-
-        /// <summary>
-        /// Gets or sets a value representing the current graphics API profile.
-        /// </summary>
-        /// <remarks>
-        /// <para>
-        /// This only has an effect on OpenGL 3.2 and higher. On older versions, this setting does nothing.
-        /// </para>
-        /// </remarks>
-        public ContextProfile Profile { get; set; } = ContextProfile.Core;
-
-        /// <summary>
-        /// Gets or sets a value representing the current graphics API.
-        /// </summary>
-        /// <remarks>
-        /// <para>
-        /// If this is changed, you'll have to modify the API version as well, as the versioning of OpenGL and OpenGL ES
-        /// do not match.
-        /// </para>
-        /// </remarks>
-        public ContextAPI API { get; set; } = ContextAPI.OpenGL;
-
-        /// <summary>
-        /// Gets or sets a value indicating whether or not this window is event-driven.
-        /// An event-driven window will wait for events before updating/rendering. It is useful for non-game applications,
-        /// where the program only needs to do any processing after the user inputs something.
-        /// </summary>
-        public bool IsEventDriven { get; set; } = true;
-
-        /// <summary>
-        /// Gets or sets the context to share.
-        /// </summary>
-        public IGLFWGraphicsContext? SharedContext { get; set; }
-
-        /// <summary>
-        /// Gets or sets a value indicating the number of samples that should be used.
-        /// </summary>
-        /// <remarks>
-        /// <c>0</c> indicates that no multisampling should be used;
-        /// otherwise multisampling is used if available. The actual number of samples is the closest matching the given number that is supported.
-        /// </remarks>
-        public int NumberOfSamples { get; set; }
-
-        /// <summary>
-        /// Make a perfect shallow copy of this object.
-        /// </summary>
-        /// <returns>A perfect shallow copy of this GLControlSettings object.</returns>
-        public GLControlSettings Clone()
-            => new GLControlSettings
-            {
-                APIVersion = APIVersion,
-                AutoLoadBindings = AutoLoadBindings,
-                Flags = Flags,
-                Profile = Profile,
-                API = API,
-                IsEventDriven = IsEventDriven,
-                SharedContext = SharedContext,
-                NumberOfSamples = NumberOfSamples,
-            };
-
-        /// <summary>
-        /// Derive a NativeWindowSettings object from this GLControlSettings object.
-        /// The NativeWindowSettings has all of our properties and more, but many of
-        /// its properties cannot be reasonably configured by the user when a
-        /// NativeWindow is being used as a child window.
-        /// </summary>
-        /// <returns>The NativeWindowSettings to use when constructing a new
-        /// NativeWindow.</returns>
-        public NativeWindowSettings ToNativeWindowSettings()
-            => new NativeWindowSettings
-            {
-                APIVersion = FixupVersion(APIVersion),
-                AutoLoadBindings = AutoLoadBindings,
-                Flags = Flags,
-                Profile = Profile,
-                API = API,
-                IsEventDriven = IsEventDriven,
-                SharedContext = SharedContext,
-                NumberOfSamples = NumberOfSamples,
-
-                StartFocused = false,
-                StartVisible = false,
-                WindowBorder = WindowBorder.Hidden,
-                WindowState = WindowState.Normal,
-            };
-
-        /// <summary>
-        /// The WinForms Designer has bugs when it comes to editing Version objects:
-        /// Many times when a component is left out, it is treated not as 0, but as -1!
-        /// So this little method corrects for bad data from the WinForms designer.
-        /// </summary>
-        /// <param name="version">A version number.</param>
-        /// <returns>The same version number, but with all negative values clipped to 0.</returns>
-        private static Version FixupVersion(Version version)
-            => new Version(
-                Math.Max(version.Major, 0),
-                Math.Max(version.Minor, 0),
-                Math.Max(version.Build, 0),
-                Math.Max(version.Revision, 0)
-            );
-    }
-}
->>>>>>> 487df35f
+using System;
+using OpenTK.Windowing.Common;
+using OpenTK.Windowing.Desktop;
+
+namespace OpenTK.WinForms
+{
+    /// <summary>
+    /// Configuration settings for a GLControl.  The properties here are a subset
+    /// of the NativeWindowSettings properties, restricted to those that make
+    /// sense in a WinForms environment.
+    /// </summary>
+    public class GLControlSettings
+    {
+        static GLControlSettings()
+        {
+            // We don't care about checking for the main thread.
+            GLFWProvider.CheckForMainThread = false;
+        }
+
+        /// <summary>
+        /// Gets the default settings for a <see cref="GLControl"/>.
+        /// </summary>
+        public static readonly GLControlSettings Default = new GLControlSettings();
+
+        /// <summary>
+        /// Gets or sets a value representing the current version of the graphics API.
+        /// </summary>
+        /// <remarks>
+        /// <para>
+        /// OpenGL 3.3 is selected by default, and runs on almost any hardware made within the last ten years.
+        /// This will run on Windows, Mac OS, and Linux.
+        /// </para>
+        /// <para>
+        /// OpenGL 4.1 is suggested for modern apps meant to run on more modern hardware.
+        /// This will run on Windows, Mac OS, and Linux.
+        /// </para>
+        /// <para>
+        /// OpenGL 4.6 is suggested for modern apps that only intend to run on Windows and Linux;
+        /// Mac OS doesn't support it.
+        /// </para>
+        /// <para>
+        /// Note that if you choose an API other than base OpenGL, this will need to be updated accordingly,
+        /// as the versioning of OpenGL and OpenGL ES do not match.
+        /// </para>
+        /// </remarks>
+        public Version APIVersion { get; set; } = new Version(3, 3, 0, 0);
+
+        /// <summary>
+        /// Gets or sets a value indicating whether or not OpenGL bindings should be automatically loaded
+        /// when the window is created.
+        /// </summary>
+        public bool AutoLoadBindings { get; set; } = true;
+
+        /// <summary>
+        /// Gets or sets a value representing the current graphics profile flags.
+        /// </summary>
+        public ContextFlags Flags { get; set; } = ContextFlags.Default;
+
+        /// <summary>
+        /// Gets or sets a value representing the current graphics API profile.
+        /// </summary>
+        /// <remarks>
+        /// <para>
+        /// This only has an effect on OpenGL 3.2 and higher. On older versions, this setting does nothing.
+        /// </para>
+        /// </remarks>
+        public ContextProfile Profile { get; set; } = ContextProfile.Core;
+
+        /// <summary>
+        /// Gets or sets a value representing the current graphics API.
+        /// </summary>
+        /// <remarks>
+        /// <para>
+        /// If this is changed, you'll have to modify the API version as well, as the versioning of OpenGL and OpenGL ES
+        /// do not match.
+        /// </para>
+        /// </remarks>
+        public ContextAPI API { get; set; } = ContextAPI.OpenGL;
+
+        /// <summary>
+        /// Gets or sets a value indicating whether or not this window is event-driven.
+        /// An event-driven window will wait for events before updating/rendering. It is useful for non-game applications,
+        /// where the program only needs to do any processing after the user inputs something.
+        /// </summary>
+        public bool IsEventDriven { get; set; } = true;
+
+        /// <summary>
+        /// Gets or sets the context to share.
+        /// </summary>
+        public IGLFWGraphicsContext? SharedContext { get; set; }
+
+        /// <summary>
+        /// Gets or sets a value indicating the number of samples that should be used.
+        /// </summary>
+        /// <remarks>
+        /// <c>0</c> indicates that no multisampling should be used;
+        /// otherwise multisampling is used if available. The actual number of samples is the closest matching the given number that is supported.
+        /// </remarks>
+        public int NumberOfSamples { get; set; }
+
+        /// <summary>
+        /// Gets or sets a value indicating the number of stencil bits used for OpenGL context creation.
+        /// </summary>
+        /// <remarks>
+        /// Default value is 8.
+        /// </remarks>
+        public int? StencilBits { get; set; }
+
+        /// <summary>
+        /// Gets or sets a value indicating the number of depth bits used for OpenGL context creation.
+        /// </summary>
+        /// <remarks>
+        /// Default value is 24.
+        /// </remarks>
+        public int? DepthBits { get; set; }
+
+        /// <summary>
+        /// Gets or sets a value indicating the number of red bits used for OpenGL context creation.
+        /// </summary>
+        /// <remarks>
+        /// Default value is 8.
+        /// </remarks>
+        public int? RedBits { get; set; }
+
+        /// <summary>
+        /// Gets or sets a value indicating the number of green bits used for OpenGL context creation.
+        /// </summary>
+        /// <remarks>
+        /// Default value is 8.
+        /// </remarks>
+        public int? GreenBits { get; set; }
+
+        /// <summary>
+        /// Gets or sets a value indicating the number of blue bits used for OpenGL context creation.
+        /// </summary>
+        /// <remarks>
+        /// Default value is 8.
+        /// </remarks>
+        public int? BlueBits { get; set; }
+
+        /// <summary>
+        /// Gets or sets a value indicating the number of alpha bits used for OpenGL context creation.
+        /// </summary>
+        /// <remarks>
+        /// Default value is 8.
+        /// </remarks>
+        public int? AlphaBits { get; set; }
+
+        /// <summary>
+        /// Gets or sets a value indicating whether the backbuffer should be sRGB capable.
+        /// </summary>
+        public bool SrgbCapable { get; set; }
+
+        /// <summary>
+        /// Make a perfect shallow copy of this object.
+        /// </summary>
+        /// <returns>A perfect shallow copy of this GLControlSettings object.</returns>
+        public GLControlSettings Clone()
+            => new GLControlSettings
+            {
+                APIVersion = APIVersion,
+                AutoLoadBindings = AutoLoadBindings,
+                Flags = Flags,
+                Profile = Profile,
+                API = API,
+                IsEventDriven = IsEventDriven,
+                SharedContext = SharedContext,
+                NumberOfSamples = NumberOfSamples,
+                StencilBits = StencilBits,
+                DepthBits = DepthBits,
+                RedBits = RedBits,
+                GreenBits = GreenBits,
+                BlueBits = BlueBits,
+                AlphaBits = AlphaBits,
+                SrgbCapable = SrgbCapable,
+            };
+
+        /// <summary>
+        /// Derive a NativeWindowSettings object from this GLControlSettings object.
+        /// The NativeWindowSettings has all of our properties and more, but many of
+        /// its properties cannot be reasonably configured by the user when a
+        /// NativeWindow is being used as a child window.
+        /// </summary>
+        /// <returns>The NativeWindowSettings to use when constructing a new
+        /// NativeWindow.</returns>
+        public NativeWindowSettings ToNativeWindowSettings()
+            => new NativeWindowSettings
+            {
+                APIVersion = FixupVersion(APIVersion),
+                AutoLoadBindings = AutoLoadBindings,
+                Flags = Flags,
+                Profile = Profile,
+                API = API,
+                IsEventDriven = IsEventDriven,
+                SharedContext = SharedContext,
+                NumberOfSamples = NumberOfSamples,
+                StencilBits = StencilBits,
+                DepthBits = DepthBits,
+                RedBits = RedBits,
+                GreenBits = GreenBits,
+                BlueBits = BlueBits,
+                AlphaBits = AlphaBits,
+                SrgbCapable = SrgbCapable,
+
+                StartFocused = false,
+                StartVisible = false,
+                WindowBorder = WindowBorder.Hidden,
+                WindowState = WindowState.Normal,
+            };
+
+        /// <summary>
+        /// The WinForms Designer has bugs when it comes to editing Version objects:
+        /// Many times when a component is left out, it is treated not as 0, but as -1!
+        /// So this little method corrects for bad data from the WinForms designer.
+        /// </summary>
+        /// <param name="version">A version number.</param>
+        /// <returns>The same version number, but with all negative values clipped to 0.</returns>
+        private static Version FixupVersion(Version version)
+            => new Version(
+                Math.Max(version.Major, 0),
+                Math.Max(version.Minor, 0),
+                Math.Max(version.Build, 0),
+                Math.Max(version.Revision, 0)
+            );
+    }
+}